from django.forms import model_to_dict
import pytest
import json
from datetime import datetime
import pytz
from model_bakery import baker
from django.test import Client
from localflavor.ca.models import CAPostalCodeField
from registration.models import (
    BusinessStructure,
    NaicsCode,
    Document,
    Contact,
    Operation,
    Operator,
    ReportingActivity,
    User,
    UserOperator,
    RegulatedProduct,
    HistoricalOperation,
    HistoricalUserOperator,
)
from registration.schema import OperationCreateIn, OperationUpdateIn, UserIn

import uuid
from django.core.management import call_command


@pytest.fixture(scope='function')
def app_role_fixture():
    # Load the fixture data into the test database
    call_command('loaddata', 'real/appRole.json')


pytestmark = pytest.mark.django_db

# initialize the APIClient app
client = Client()

base_endpoint = "/api/registration/"

content_type_json = "application/json"


def mock_postal_code():
    return "v8v3g1"


baker.generators.add(CAPostalCodeField, mock_postal_code)


class TestNaicsCodeEndpoint:
    endpoint = base_endpoint + "naics_codes"

    def test_get_method_for_200_status(self, client):
        response = client.get(self.endpoint)
        assert response.status_code == 200

    def test_get_method_with_mock_data(self, client):
        baker.make(NaicsCode, _quantity=2)

        response = client.get(self.endpoint)
        assert response.status_code == 200
        assert len(json.loads(response.content)) == 2


class TestRegulatedProductsEndpoint:
    endpoint = base_endpoint + "regulated_products"

    def test_get_method_for_200_status(self, client):
        response = client.get(self.endpoint)
        assert response.status_code == 200

    def test_get_method_with_mock_data(self, client):
        baker.make(RegulatedProduct, _quantity=4)

        response = client.get(self.endpoint)
        assert response.status_code == 200
        assert len(json.loads(response.content)) == 4


class TestReportingActivitiesEndpoint:
    endpoint = base_endpoint + "reporting_activities"

    def test_get_method_for_200_status(self, client):
        response = client.get(self.endpoint)
        assert response.status_code == 200

    def test_get_method_with_mock_data(self, client):
        baker.make(ReportingActivity, _quantity=4)

        response = client.get(self.endpoint)
        assert response.status_code == 200
        assert len(json.loads(response.content)) == 4


class TestOperationsEndpoint:
    endpoint = base_endpoint + "operations"

    def build_update_status_url(self, operation_id: int) -> str:
        return self.endpoint + "/" + str(operation_id) + "/update-status"

    def test_get_method_for_200_status(self, client):
        response = client.get(self.endpoint)
        assert response.status_code == 200

    def test_get_method_with_mock_data(self, client):
        baker.make(Operation, _quantity=1)
        response = client.get(self.endpoint)
        assert response.status_code == 200
        assert len(json.loads(response.content)) == 1

    def test_post_new_operation(self, client):
        naics_code = baker.make(NaicsCode)
        document = baker.make(Document)
        reporting_activities = baker.make(ReportingActivity, _quantity=2)
        regulated_products = baker.make(RegulatedProduct, _quantity=2)
        application_lead = baker.make(Contact)
        operator = baker.make(Operator)
        mock_operation = OperationCreateIn(
            name='Springfield Nuclear Power Plant',
            type='Single Facility Operation',
            naics_code_id=naics_code.id,
            reporting_activities=reporting_activities,
            regulated_products=regulated_products,
            operation_has_multiple_operators=False,
            documents=[document.id],
            application_lead=application_lead.id,
            operator_id=operator.id,
        )
        post_response = client.post(self.endpoint, content_type=content_type_json, data=mock_operation.json())
        assert post_response.status_code == 201
        assert post_response.json().get('name') == "Springfield Nuclear Power Plant"
        assert post_response.json().get('id') is not None
        # check that the default status of pending was applied
        get_response = client.get(self.endpoint).json()[0]
        assert 'status' in get_response and get_response['status'] == 'Not Registered'

    def test_post_new_operation_with_multiple_operators(self, client):
        naics_code = baker.make(NaicsCode)
        document = baker.make(Document)
        contact = baker.make(Contact, postal_code='V1V 1V1')
        baker.make(BusinessStructure, name='BC Corporation')
        regulated_products = baker.make(RegulatedProduct, _quantity=2)
        reporting_activities = baker.make(ReportingActivity, _quantity=2)
        operator = baker.make(Operator)
        mock_operation = OperationCreateIn(
            name='Springfield Nuclear Power Plant',
            type='Single Facility Operation',
            naics_code_id=naics_code.id,
            operation_has_multiple_operators=True,
            multiple_operators_array=[
                {
                    "mo_legal_name": "test",
                    "mo_trade_name": "test",
                    "mo_cra_business_number": 123,
                    "mo_bc_corporate_registry_number": 'abc1234567',
                    "mo_business_structure": "BC Corporation",
                    "mo_website": "test",
                    "mo_physical_street_address": "test",
                    "mo_physical_municipality": "test",
                    "mo_physical_province": "BC",
                    "mo_physical_postal_code": "V1V 1V1",
                    "mo_mailing_address_same_as_physical": True,
                    "mo_mailing_street_address": "test",
                    "mo_mailing_municipality": "test",
                    "mo_mailing_province": "BC",
                    "mo_mailing_postal_code": "V1V 1V1",
                },
                {
                    "mo_legal_name": "test2",
                    "mo_trade_name": "test2",
                    "mo_cra_business_number": 123,
                    "mo_bc_corporate_registry_number": 'abc1234567',
                    "mo_business_structure": "BC Corporation",
                    "mo_website": "test",
                    "mo_physical_street_address": "test",
                    "mo_physical_municipality": "test",
                    "mo_physical_province": "BC",
                    "mo_physical_postal_code": "V1V 1V1",
                    "mo_mailing_address_same_as_physical": True,
                    "mo_mailing_street_address": "test",
                    "mo_mailing_municipality": "test",
                    "mo_mailing_province": "BC",
                    "mo_mailing_postal_code": "V1V 1V1",
                },
            ],
            reporting_activities=reporting_activities,
            regulated_products=regulated_products,
            documents=[document.id],
            contacts=[contact.id],
            operator_id=operator.id,
        )
        post_response = client.post(self.endpoint, content_type=content_type_json, data=mock_operation.json())
        assert post_response.status_code == 201
        assert post_response.json().get('id') is not None

        get_response = client.get(self.endpoint).json()[0]
        print(get_response)
        assert (
            'operation_has_multiple_operators' in get_response
            and get_response['operation_has_multiple_operators'] == True
        )
        assert 'multiple_operators_array' in get_response and len(get_response['multiple_operators_array']) == 2

    def test_post_new_malformed_operation(self, client):
        response = client.post(
            self.endpoint,
            content_type=content_type_json,
            data={"garbage": "i am bad data"},
        )
        assert response.status_code == 422

    def test_post_existing_operation(self, client):
        baker.make(Operation, bcghg_id='123')
        naics_code = baker.make(NaicsCode)
        document = baker.make(Document)
        reporting_activities = baker.make(ReportingActivity, _quantity=2)
        regulated_products = baker.make(RegulatedProduct, _quantity=2)
        application_lead = baker.make(Contact)
        operator = baker.make(Operator)
        mock_operation2 = OperationCreateIn(
            name='Springfield Nuclear Power Plant',
            type='Single Facility Operation',
            naics_code_id=naics_code.id,
            reporting_activities=reporting_activities,
            regulated_products=regulated_products,
            documents=[document.id],
            application_lead=application_lead.id,
            operator_id=operator.id,
            bcghg_id='123',
        )
        post_response = client.post(self.endpoint, content_type=content_type_json, data=mock_operation2.json())
        assert post_response.status_code == 400
        assert post_response.json().get('message') == "Operation with this BCGHG ID already exists."

    def test_put_operation_update_status_approved(self, client):
        operation = baker.make(Operation)
        assert operation.status == Operation.Statuses.NOT_REGISTERED

        url = self.build_update_status_url(operation_id=operation.id)

        now = datetime.now(pytz.utc)
        put_response = client.put(url, content_type=content_type_json, data={"status": "approved"})
        assert put_response.status_code == 200
        put_response_content = json.loads(put_response.content.decode("utf-8"))
        parsed_list = json.loads(put_response_content)
        # the put_response content is returned as a list but there's only ever one object in the list
        parsed_object = parsed_list[0]
        assert parsed_object.get("pk") == operation.id
        assert parsed_object.get("fields").get("status") == "Approved"

        get_response = client.get(self.endpoint + "/" + str(operation.id))
        assert get_response.status_code == 200
        get_response_dict = get_response.json()
        assert get_response_dict.get("status") == "Approved"
        now_as_string = now.strftime("%Y-%m-%d")
        assert get_response_dict.get("verified_at") == now_as_string

    def test_put_operation_update_status_rejected(self, client):
        operation = baker.make(Operation)
        assert operation.status == Operation.Statuses.NOT_REGISTERED

        url = self.build_update_status_url(operation_id=operation.id)

        now = datetime.now(pytz.utc)
        put_response = client.put(url, content_type=content_type_json, data={"status": "rejected"})
        assert put_response.status_code == 200
        put_response_content = json.loads(put_response.content.decode("utf-8"))
        parsed_list = json.loads(put_response_content)
        # the put_response content is returned as a list but there's only ever one object in the list
        parsed_object = parsed_list[0]
        assert parsed_object.get("pk") == operation.id
        assert parsed_object.get("fields").get("status") == "Rejected"

        get_response = client.get(self.endpoint + "/" + str(operation.id))
        assert get_response.status_code == 200
        get_response_dict = get_response.json()
        assert get_response_dict.get("status") == "Rejected"
        now_as_string = now.strftime("%Y-%m-%d")
        assert get_response_dict.get("verified_at") == now_as_string

    def test_put_operation_not_verified_when_not_registered(self, client):
        operation = baker.make(Operation)
        assert operation.status == Operation.Statuses.NOT_REGISTERED

        url = self.build_update_status_url(operation_id=operation.id)

        put_response = client.put(url, content_type=content_type_json, data={"status": "not_registered"})
        assert put_response.status_code == 200
        put_response_content = json.loads(put_response.content.decode("utf-8"))
        parsed_list = json.loads(put_response_content)
        # the put_response content is returned as a list but there's only ever one object in the list
        parsed_object = parsed_list[0]
        assert parsed_object.get("pk") == operation.id
        assert parsed_object.get("fields").get("status") == "Not Registered"

        get_response = client.get(self.endpoint + "/" + str(operation.id))
        assert get_response.status_code == 200
        get_response_dict = get_response.json()
        assert get_response_dict.get("status") == "Not Registered"
        assert get_response_dict.get("verified_at") is None

    def test_put_operation_update_status_invalid_data(self, client):
        def send_put_invalid_data():
            operation = baker.make(Operation)
            assert operation.status == Operation.Statuses.NOT_REGISTERED

            url = self.build_update_status_url(operation_id=operation.id)

            client.put(url, content_type=content_type_json, data={"status": "nonsense"})

        with pytest.raises(AttributeError):
            send_put_invalid_data()


class TestOperationEndpoint:
    endpoint = base_endpoint + "operations/"

    def test_put_nonexistant_operation(self, client):
        response = client.get(self.endpoint + "1")
        assert response.status_code == 404

    def test_get_method_for_200_status(self, client):
        baker.make(NaicsCode)
        baker.make(Operator)
        operation = baker.make(Operation)
        response = client.get(self.endpoint + str(operation.id))
        assert response.status_code == 200

    def test_put_operation_without_submit(self, client):
        naics_code = baker.make(NaicsCode)
        document = baker.make(Document)
        application_lead = baker.make(Contact)
        operator = baker.make(Operator)
        activity = baker.make(ReportingActivity)
        product = baker.make(RegulatedProduct)
        operation = baker.make(Operation)
        operation.reporting_activities.set([activity.id])
        operation.regulated_products.set([product.id])

        mock_operation = OperationUpdateIn(
            name="New name",
            type="Single Facility Operation",
            naics_code_id=naics_code.id,
            reporting_activities=[activity.id],
            physical_street_address="19 Evergreen Terrace",
            physical_municipality="Springfield",
            physical_province="BC",
            physical_postal_code="V1V 1V1",
            legal_land_description="It's legal",
            latitude=90,
            longitude=-120,
            regulated_products=[product.id],
            documents=[document.id],
            application_lead=application_lead.id,
            operator_id=operator.id,
        )

        response = client.put(
            self.endpoint + str(operation.id) + "?submit=false",
            content_type=content_type_json,
            data=mock_operation.json(),
        )
        assert response.status_code == 200
        assert response.json() == {"name": "New name"}

        get_response = client.get(self.endpoint + str(operation.id)).json()
        assert get_response["status"] == Operation.Statuses.NOT_REGISTERED

    def test_put_operation_with_submit(self, client):
        naics_code = baker.make(NaicsCode)
        document = baker.make(Document)
        application_lead = baker.make(Contact)
        operator = baker.make(Operator)
        activity = baker.make(ReportingActivity)
        product = baker.make(RegulatedProduct)
        operation = baker.make(Operation)
        operation.reporting_activities.set([activity.id])
        operation.regulated_products.set([product.id])

        mock_operation = OperationUpdateIn(
            name="New name",
            type="Single Facility Operation",
            naics_code_id=naics_code.id,
            reporting_activities=[activity.id],
            regulated_products=[product.id],
            documents=[document.id],
            application_lead=application_lead.id,
            operator_id=operator.id,
        )

        response = client.put(
            self.endpoint + str(operation.id) + "?submit=true",
            content_type=content_type_json,
            data=mock_operation.json(),
        )
        assert response.status_code == 200
        assert response.json() == {"name": "New name"}

        get_response = client.get(self.endpoint + str(operation.id)).json()
        assert get_response["status"] == Operation.Statuses.PENDING
        has_history_record = HistoricalOperation.objects.all()
        assert has_history_record.count() > 0, "History record was not created"

    def test_put_malformed_operation(self, client):
        operation = baker.make(Operation)
        response = client.put(
            self.endpoint + str(operation.id) + "?submit=false",
            content_type=content_type_json,
            data={"garbage": "i am bad data"},
        )
        assert response.status_code == 422


class TestOperatorsEndpoint:
    endpoint = base_endpoint + "operators"

    def setup(self):
        self.operator = baker.make(Operator, legal_name="Test Operator legal name", cra_business_number=123456789)
        self.user: User = baker.make(User)
        self.auth_header = {'user_guid': str(self.user.user_guid)}
        self.auth_header_dumps = json.dumps(self.auth_header)

    def test_get_operators_no_parameters(self):
        response = client.get(self.endpoint)
        assert response.status_code == 404
        assert response.json() == {"message": "No parameters provided"}

    def test_get_operators_by_legal_name(self):
        response = client.get(
            self.endpoint + "?legal_name=Test Operator legal name", HTTP_AUTHORIZATION=self.auth_header_dumps
        )
        assert response.status_code == 200
        assert response.json() == model_to_dict(self.operator)

    def test_get_operators_by_cra_number(self):
        response = client.get(
            self.endpoint + "?cra_business_number=123456789", HTTP_AUTHORIZATION=self.auth_header_dumps
        )
        assert response.status_code == 200
        assert response.json() == model_to_dict(self.operator)

    def test_get_operators_no_matching_operator_legal_name(self):
        response = client.get(
            self.endpoint + "?legal_name=Test Operator legal name 2", HTTP_AUTHORIZATION=self.auth_header_dumps
        )
        assert response.status_code == 404
        assert response.json() == {"message": "No matching operator found. Retry or add operator."}

    def test_get_operators_no_matching_operator_cra_number(self):
        response = client.get(
            self.endpoint + "?cra_business_number=987654321", HTTP_AUTHORIZATION=self.auth_header_dumps
        )
        assert response.status_code == 404
        assert response.json() == {"message": "No matching operator found. Retry or add operator."}

    def test_get_list_user_operators_status(self):
        operator = baker.make(Operator)
        user = baker.make(User)
        userOperatorPrime = baker.make(
            UserOperator,
            user=user,
            operator=operator,
            role=UserOperator.Roles.ADMIN,
            status=UserOperator.Statuses.APPROVED,
        )
        baker.make(UserOperator, operator=operator, _quantity=1)

        response = client.get(
            f"{self.endpoint}/{operator.id}/user-operators",
        )

        assert len(json.loads(response.content)) == 2


class TestUserOperatorEndpoint:
    select_endpoint = base_endpoint + "select-operator"
    operator_endpoint = base_endpoint + "operators"

    def setup(self):
        self.user: User = baker.make(User)
        self.auth_header = {'user_guid': str(self.user.user_guid)}
        self.auth_header_dumps = json.dumps(self.auth_header)

    def test_select_operator_with_valid_id(self):
        operators = baker.make(Operator, _quantity=1)
        response = client.get(f"{self.operator_endpoint}/{operators[0].id}", HTTP_AUTHORIZATION=self.auth_header_dumps)

        assert response.status_code == 200
        assert response.json()['id'] == operators[0].id

    def test_select_operator_with_invalid_id(self):
        invalid_operator_id = 99999  # Invalid operator ID

        response = client.get(
            f"{self.operator_endpoint}/{invalid_operator_id}", HTTP_AUTHORIZATION=self.auth_header_dumps
        )

        assert response.status_code == 404
        assert response.json() == {"message": "No matching operator found"}

    def test_request_admin_access_with_valid_payload(self):
        operator = baker.make(Operator)
        response = client.post(
            f"{self.select_endpoint}/request-admin-access",
            content_type=content_type_json,
            data={"operator_id": operator.id},
            HTTP_AUTHORIZATION=self.auth_header_dumps,
        )

        response_json = response.json()

        assert response.status_code == 201
        assert "user_operator_id" in response_json

        user_operator_exists = UserOperator.objects.filter(
            id=response_json["user_operator_id"],
            user=self.user,
            operator=operator,
            status=UserOperator.Statuses.DRAFT,
            role=UserOperator.Roles.ADMIN,
        ).exists()

        assert user_operator_exists, "UserOperator object was not created"

    def test_request_access_with_invalid_payload(self):
        invalid_payload = {"operator_id": 99999}  # Invalid operator ID

        response = client.post(
            f"{self.select_endpoint}/request-admin-access",
            content_type=content_type_json,
            data=invalid_payload,
            HTTP_AUTHORIZATION=self.auth_header_dumps,
        )

        assert response.status_code == 404
        assert response.json() == {"detail": "Not Found"}

    def test_is_approved_admin_user_operator_with_approved_user(self):
        mock_user = baker.make(User)
        mock_user_operator = baker.make(UserOperator, role="admin", status="approved", user_id=mock_user.user_guid)
        response = client.get(
            f"{base_endpoint}is-approved-admin-user-operator/{mock_user_operator.user_id}",
            HTTP_AUTHORIZATION=self.auth_header_dumps,
        )

        assert response.status_code == 200
        assert response.json() == {"approved": True}

    def test_is_approved_admin_user_operator_without_approved_user(self):
        mock_user = baker.make(User)
        mock_user_operator = baker.make(UserOperator, role="admin", status="pending", user_id=mock_user.user_guid)
        response = client.get(
            f"{base_endpoint}is-approved-admin-user-operator/{mock_user_operator.user_id}",
            HTTP_AUTHORIZATION=self.auth_header_dumps,
        )

        assert response.status_code == 200
        assert response.json() == {"approved": False}

    def test_request_subsequent_access_with_valid_payload(self):
        operator = baker.make(Operator)
        admin_user = baker.make(User, business_guid=self.user.business_guid)
        baker.make(
            UserOperator,
            user=admin_user,
            operator=operator,
            role=UserOperator.Roles.ADMIN,
            status=UserOperator.Statuses.APPROVED,
        )
        response = client.post(
            f"{self.select_endpoint}/request-access",
            content_type=content_type_json,
            data={"operator_id": operator.id},
            HTTP_AUTHORIZATION=self.auth_header_dumps,
        )

        response_json = response.json()

        assert response.status_code == 201
        assert "user_operator_id" in response_json

        user_operator_exists = UserOperator.objects.filter(
            id=response_json["user_operator_id"],
            user=self.user,
            operator=operator,
            status=UserOperator.Statuses.PENDING,
        ).exists()

        assert user_operator_exists, "UserOperator object was not created"

        has_history_record = HistoricalUserOperator.objects.all()
        assert has_history_record.count() > 0, "History record was not created"

<<<<<<< HEAD
    # GET USER OPERATOR ID
    def test_get_user_operator_operator_id(self):

        # Act
        mock_user = baker.make(User)
        baker.make(UserOperator, status="approved", user_id=mock_user.user_guid)
        response = client.get(
            f"{base_endpoint}user-operator-operator-id",
            HTTP_AUTHORIZATION=json.dumps({'user_guid': str(mock_user.user_guid)}),
        )
        response_json = response.json()

        # Assert
        assert response.status_code == 200

        # Additional Assertions
        assert "operator_id" in response_json

    def test_get_user_operator_operator_id_with_invalid_user(self):

        # Act
        invalid_user = "98f255ed8d4644eeb2fe9f8d3d92c689"
        response = client.get(
            f"{base_endpoint}user-operator-operator-id",
            HTTP_AUTHORIZATION=json.dumps({'user_guid': invalid_user}),
        )
        response_json = response.json()

        # Assert
        assert response.status_code == 404

        # Additional Assertions
        assert response_json == {"detail": "Not Found"}
=======
    def test_get_users_operators_list(self):
        operators = baker.make(Operator, _quantity=2)
        baker.make(
            UserOperator,
            user=self.user,
            operator=operators[0],
            role=UserOperator.Roles.ADMIN,
            status=UserOperator.Statuses.APPROVED,
        )
        baker.make(
            UserOperator,
            user=self.user,
            operator=operators[1],
            role=UserOperator.Roles.ADMIN,
            status=UserOperator.Statuses.APPROVED,
        )

        response = client.get(
            f"{base_endpoint}get-current-users-operators",
            HTTP_AUTHORIZATION=self.auth_header_dumps,
        )

        assert len(json.loads(response.content)) == 2

    def test_put_update_user_status(self):
        user = baker.make(User)
        user_operator = baker.make(UserOperator, status=UserOperator.Statuses.PENDING, user_id=user.user_guid)

        response = client.put(
            f"{base_endpoint}select-operator/user-operator/{user_operator.user_id}/update-status",
            content_type=content_type_json,
            data={"status": UserOperator.Statuses.APPROVED},
            HTTP_AUTHORIZATION=self.auth_header_dumps,
        )

        assert response.status_code == 200

        response_content = json.loads(response.content.decode("utf-8"))
        parsed_list = json.loads(response_content)
        # the put_response content is returned as a list but there's only ever one object in the list
        parsed_object = parsed_list[0]

        assert parsed_object.get("fields").get("status") == UserOperator.Statuses.APPROVED
        assert parsed_object.get("fields").get("verified_by") == str(self.user.user_guid)
>>>>>>> fabc43f8


class TestUserEndpoint:
    endpoint = base_endpoint + "user"
    endpoint_profile = endpoint + "-profile"

    def setup_method(self):
        self.user: User = baker.make(User)
        self.auth_header = {'user_guid': str(self.user.user_guid)}
        self.auth_header_dumps = json.dumps(self.auth_header)

    # GET USER
    def test_get_user(self):
        # Act
        response = client.get(self.endpoint, HTTP_AUTHORIZATION=self.auth_header_dumps)
        content = response.json()

        # Assert
        assert response.status_code == 200

        # Additional Assertions
        assert 'first_name' in content and isinstance(content['first_name'], str) and content['first_name'] != ''
        assert 'last_name' in content and isinstance(content['last_name'], str) and content['last_name'] != ''
        assert (
            'position_title' in content
            and isinstance(content['position_title'], str)
            and content['position_title'] != ''
        )
        assert 'email' in content and isinstance(content['email'], str) and '@' in content['email']
        assert (
            'street_address' in content
            and isinstance(content['street_address'], str)
            and content['street_address'] != ''
        )
        assert 'municipality' in content and isinstance(content['municipality'], str) and content['municipality'] != ''
        assert 'province' in content and isinstance(content['province'], str) and content['province'] != ''
        assert 'postal_code' in content and isinstance(content['postal_code'], str) and content['postal_code'] != ''

        # Additional Assertion for user_guid
        assert 'user_guid' not in content

    # GET USER PROFILE
    def test_get_user_profile(self):
        # Arrange
        url = f"{self.endpoint_profile}"

        # Act
        response = client.get(url, HTTP_AUTHORIZATION=self.auth_header_dumps)
        content = response.json()

        # Assert
        assert response.status_code == 200

        # Additional Assertions
        assert 'first_name' in content and isinstance(content['first_name'], str) and content['first_name'] != ''
        assert 'last_name' in content and isinstance(content['last_name'], str) and content['last_name'] != ''
        assert (
            'position_title' in content
            and isinstance(content['position_title'], str)
            and content['position_title'] != ''
        )
        assert 'email' in content and isinstance(content['email'], str) and '@' in content['email']
        assert 'phone_number' in content and isinstance(content['phone_number'], str)

        # Additional Assertion for user_guid
        assert 'user_guid' not in content

    # POST USER PROFILE BCEIDBUSINESS
    @pytest.mark.usefixtures('app_role_fixture')
    def test_create_user_profile_bceidbusiness(self):
        # Arrange
        mock_payload = UserIn(
            first_name='Bceid',
            last_name='User',
            email='bceid.user@email.com',
            phone_number='123456789',
            position_title='Tester',
        )

        # Act
        # Construct the endpoint URL for identity_provider "bceidbusiness"
        response = client.post(
            f"{self.endpoint_profile}/{User.IdPs.BCEIDBUSINESS.value}",
            content_type=content_type_json,
            data=mock_payload.json(),
            HTTP_AUTHORIZATION=json.dumps({'user_guid': str(uuid.uuid4())}),
        )
        content = response.json()

        # Assert
        assert response.status_code == 200

        # Additional Assertions
        assert 'app_role' in content and content["app_role"]["role_name"] == "industry_user"
        assert 'first_name' in content and isinstance(content['first_name'], str) and content['first_name'] == 'Bceid'
        assert 'last_name' in content and isinstance(content['last_name'], str) and content['last_name'] == 'User'
        assert (
            'position_title' in content
            and isinstance(content['position_title'], str)
            and content['position_title'] == 'Tester'
        )
        assert 'email' in content and isinstance(content['email'], str) and content['email'] == 'bceid.user@email.com'
        assert 'phone_number' in content and isinstance(content['phone_number'], str)

        # Additional Assertion for user_guid
        assert 'user_guid' not in content

    # POST USER PROFILE IDIR
    @pytest.mark.usefixtures('app_role_fixture')
    def test_create_user_profile_idir(self):
        # Arrange
        mock_payload = UserIn(
            first_name='Idir',
            last_name='User',
            email='idir.user@email.com',
            phone_number='987654321',
            position_title='Tester',
        )

        # Act
        # Construct the endpoint URL for identity_provider "idir"
        response = client.post(
            f"{self.endpoint_profile}/{User.IdPs.IDIR.value}",
            content_type=content_type_json,
            data=mock_payload.json(),
            HTTP_AUTHORIZATION=json.dumps({'user_guid': str(uuid.uuid4())}),
        )
        content = response.json()

        # Assert
        assert response.status_code == 200

        # Additional Assertions
        assert 'app_role' in content and content["app_role"]["role_name"] == "cas_pending"
        assert 'first_name' in content and isinstance(content['first_name'], str) and content['first_name'] == 'Idir'
        assert 'last_name' in content and isinstance(content['last_name'], str) and content['last_name'] == 'User'
        assert (
            'position_title' in content
            and isinstance(content['position_title'], str)
            and content['position_title'] == 'Tester'
        )
        assert 'email' in content and isinstance(content['email'], str) and content['email'] == 'idir.user@email.com'
        assert 'phone_number' in content and isinstance(content['phone_number'], str)

        # Additional Assertion for user_guid
        assert 'user_guid' not in content

    # PUT USER PROFILE
    def test_update_user_profile(self):
        # Arrange
        mock_payload = UserIn(
            first_name='Test',
            last_name='User',
            email='test.user@email.com',
            phone_number='123459876',
            position_title='Boss',
        )

        # Act
        response = client.put(
            f"{self.endpoint_profile}",
            content_type=content_type_json,
            data=mock_payload.json(),
            HTTP_AUTHORIZATION=self.auth_header_dumps,
        )
        content = response.json()

        # Assert
        assert response.status_code == 200

        # Additional Assertions
        assert 'first_name' in content and isinstance(content['first_name'], str) and content['first_name'] == 'Test'
        assert 'last_name' in content and isinstance(content['last_name'], str) and content['last_name'] == 'User'
        assert (
            'position_title' in content
            and isinstance(content['position_title'], str)
            and content['position_title'] == 'Boss'
        )
        assert 'email' in content and isinstance(content['email'], str) and content['email'] == 'test.user@email.com'
        assert 'phone_number' in content and isinstance(content['phone_number'], str)

        # Additional Assertion for user_guid
        assert 'user_guid' not in content<|MERGE_RESOLUTION|>--- conflicted
+++ resolved
@@ -593,41 +593,7 @@
         has_history_record = HistoricalUserOperator.objects.all()
         assert has_history_record.count() > 0, "History record was not created"
 
-<<<<<<< HEAD
-    # GET USER OPERATOR ID
-    def test_get_user_operator_operator_id(self):
-
-        # Act
-        mock_user = baker.make(User)
-        baker.make(UserOperator, status="approved", user_id=mock_user.user_guid)
-        response = client.get(
-            f"{base_endpoint}user-operator-operator-id",
-            HTTP_AUTHORIZATION=json.dumps({'user_guid': str(mock_user.user_guid)}),
-        )
-        response_json = response.json()
-
-        # Assert
-        assert response.status_code == 200
-
-        # Additional Assertions
-        assert "operator_id" in response_json
-
-    def test_get_user_operator_operator_id_with_invalid_user(self):
-
-        # Act
-        invalid_user = "98f255ed8d4644eeb2fe9f8d3d92c689"
-        response = client.get(
-            f"{base_endpoint}user-operator-operator-id",
-            HTTP_AUTHORIZATION=json.dumps({'user_guid': invalid_user}),
-        )
-        response_json = response.json()
-
-        # Assert
-        assert response.status_code == 404
-
-        # Additional Assertions
-        assert response_json == {"detail": "Not Found"}
-=======
+
     def test_get_users_operators_list(self):
         operators = baker.make(Operator, _quantity=2)
         baker.make(
@@ -672,7 +638,43 @@
 
         assert parsed_object.get("fields").get("status") == UserOperator.Statuses.APPROVED
         assert parsed_object.get("fields").get("verified_by") == str(self.user.user_guid)
->>>>>>> fabc43f8
+
+        
+
+    # GET USER OPERATOR ID 200
+    def test_get_user_operator_operator_id(self):
+
+        # Act
+        mock_user = baker.make(User)
+        baker.make(UserOperator, status="approved", user_id=mock_user.user_guid)
+        response = client.get(
+            f"{base_endpoint}user-operator-operator-id",
+            HTTP_AUTHORIZATION=json.dumps({'user_guid': str(mock_user.user_guid)}),
+        )
+        response_json = response.json()
+
+        # Assert
+        assert response.status_code == 200
+
+        # Additional Assertions
+        assert "operator_id" in response_json
+
+    # GET USER OPERATOR ID 404
+    def test_get_user_operator_operator_id_with_invalid_user(self):
+
+        # Act
+        invalid_user = "98f255ed8d4644eeb2fe9f8d3d92c689"
+        response = client.get(
+            f"{base_endpoint}user-operator-operator-id",
+            HTTP_AUTHORIZATION=json.dumps({'user_guid': invalid_user}),
+        )
+        response_json = response.json()
+
+        # Assert
+        assert response.status_code == 404
+
+        # Additional Assertions
+        assert response_json == {"detail": "Not Found"}
 
 
 class TestUserEndpoint:
