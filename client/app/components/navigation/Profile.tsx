--- conflicted
+++ resolved
@@ -1,12 +1,5 @@
 import Button from "@mui/material/Button/Button";
 import Link from "@mui/material/Link";
-<<<<<<< HEAD
-<<<<<<< HEAD
-<<<<<<< HEAD
-=======
->>>>>>> 650d9e4 (🚧 feat: nextauth refreshtoken client side)
-=======
->>>>>>> 810976b2
 import { signIn, signOut, useSession } from "next-auth/react";
 import { useEffect } from "react";
 
@@ -21,84 +14,21 @@
     }
     // call nextauth logout
     signOut();
-<<<<<<< HEAD
-=======
-import { signOut } from "next-auth/react";
-
-// 🛠️ Function for keycloak session logout
-async function keycloakSessionLogOut() {
-  try {
-<<<<<<< HEAD
-    await fetch(`/api/auth/logout`, { method: "GET" });
->>>>>>> 280d666 (🚧 nextauth with keycloak provider)
-=======
-    // call keycloak
-    const response = await fetch(`/api/auth/logout`, { method: "GET" });
-    if (!response.ok) {
-      // redirect to keycloak basic logout SSO page
-      window.open(process.env.NEXT_PUBLIC_KEYCLOAK_LOGOUT_URL, "_blank");
-    }
-    // call nextauth logout
-    signOut();
->>>>>>> 42b636c (🚧 nextauth SSO)
-=======
->>>>>>> 810976b2
   } catch (err) {
     //console.error(err);
   }
 }
-<<<<<<< HEAD
-<<<<<<< HEAD
-<<<<<<< HEAD
 
 export default function Profile({ name }: { readonly name: string }) {
-<<<<<<< HEAD
-<<<<<<< HEAD
-<<<<<<< HEAD
-=======
-
-export default function Profile({ name }: { readonly name: string }) {
->>>>>>> 810976b2
   /* use the NextAuth useSession hook to get session data, and if a specific error condition is met,
      triggers a forced sign-in using the "keycloak" provider to potentially resolve the error related to refreshing access tokens.*/
   const { data: session } = useSession();
-  //console.log(session);
   // 👇️ run function whenever the session object changes e.g. session.error changes
   useEffect(() => {
     if (session?.error === "ErrorAccessToken") {
-<<<<<<< HEAD
-<<<<<<< HEAD
       signIn("keycloak"); // Force sign in to hopefully resolve error
     }
   }, [session]);
-=======
-=======
-
->>>>>>> 42b636c (🚧 nextauth SSO)
-export default function Profile({ name }: { name: string }) {
->>>>>>> 280d666 (🚧 nextauth with keycloak provider)
-=======
->>>>>>> 6734a9f (🦨 fix: code smell)
-=======
-=======
-  /* use the NextAuth useSession hook to get session data, and if a specific error condition is met,
-     triggers a forced sign-in using the "keycloak" provider to potentially resolve the error related to refreshing access tokens.*/
->>>>>>> 52b634c (🏗️  feat: NextAuth Keycloak SSOn; SSOff; TokenRefresh)
-  const { data: session } = useSession();
-  // 👇️ run function whenever the session object changes e.g. session.error changes
-  useEffect(() => {
-    if (session?.error === "ErrorRefreshAccessToken") {
-=======
->>>>>>> 4c4f8a9 (🏗️ feat: NextAuth Keycloak SSOn; SSOff; TokenRefresh; Re-Login on error)
-      signIn("keycloak"); // Force sign in to hopefully resolve error
-    }
-  }, [session]);
->>>>>>> 650d9e4 (🚧 feat: nextauth refreshtoken client side)
-=======
-      signIn("keycloak"); // Force sign in to hopefully resolve error
-    }
-  }, [session]);
->>>>>>> 810976b2
   return (
     <>
       <Link
@@ -114,19 +44,7 @@
           variant="outlined"
           onClick={() => {
             //keycloak logout then nextauth logout
-<<<<<<< HEAD
-<<<<<<< HEAD
-<<<<<<< HEAD
             keycloakSessionLogOut();
-=======
-            keycloakSessionLogOut().then(() => signOut({ callbackUrl: "/" }));
->>>>>>> 280d666 (🚧 nextauth with keycloak provider)
-=======
-            keycloakSessionLogOut();
->>>>>>> 42b636c (🚧 nextauth SSO)
-=======
-            keycloakSessionLogOut();
->>>>>>> 810976b2
           }}
         >
           Log Out
